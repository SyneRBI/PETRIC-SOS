# %%
# %load_ext autoreload
# %%
import os
from pathlib import Path

import matplotlib.pyplot as plt
import numpy
from data_QC import VOI_mean, plot_image
from scipy import ndimage
from scipy.ndimage import binary_erosion

import sirf.STIR as STIR
from petric import SRCDIR
from SIRF_data_preparation import data_QC

# %%
# %autoreload 2

# %%
# %matplotlib ipympl
# %%
STIR.AcquisitionData.set_storage_scheme('memory')
# set-up redirection of STIR messages to files
# _ = STIR.MessageRedirector('BSREM_info.txt', 'BSREM_warnings.txt', 'BSREM_errors.txt')
# fewer messages from STIR and SIRF (set to higher value to diagnose have problems)
STIR.set_verbosity(0)

# %% read
if not SRCDIR.is_dir():
    PETRICDIR = Path('~/devel/PETRIC').expanduser()
    SRCDIR = PETRICDIR / 'data'
datadir = str(SRCDIR / 'Siemens_mMR_NEMA_IQ/')
# %%
OSEM_image = STIR.ImageData(datadir + 'OSEM_image.hv')
im_slice = 72
cor_slice = 109
sag_slice = OSEM_image.dimensions()[2] // 2
cmax = OSEM_image.max()
# %%
slices = {'transverse_slice': 72, 'coronal_slice': 109}
# %% read in original VOIs
orgVOIs = []
for i in range(1, 8):
    orgVOIs.append(STIR.ImageData(datadir + f"S{i}.hv"))
    data_QC.plot_image(orgVOIs[i - 1], **slices)
# %%
reference_image = STIR.ImageData(datadir + 'PETRIC/reference_image.hv')
data_QC.plot_image(reference_image, **slices)
# %% create PETRIC VOIs
whole_object_mask = reference_image.clone()
whole_object_mask.fill(binary_erosion(reference_image.as_array() > reference_image.max() * .05, iterations=2))
data_QC.plot_image(whole_object_mask, **slices)
# %%
background_mask = orgVOIs[6]
VOI1_mask = orgVOIs[4]
VOI2_mask = orgVOIs[2]
VOI3_mask = orgVOIs[0]
# %% write PETRIC VOIs
whole_object_mask.write(datadir + 'PETRIC/VOI_whole_object.hv')
background_mask.write(datadir + 'PETRIC/VOI_background.hv')
VOI1_mask.write(datadir + 'PETRIC/VOI_sphere5.hv')
VOI2_mask.write(datadir + 'PETRIC/VOI_sphere3.hv')
VOI3_mask.write(datadir + 'PETRIC/VOI_sphere1.hv')
# %%
VOIs = (whole_object_mask, background_mask, VOI1_mask, VOI2_mask, VOI3_mask)
# %%
[data_QC.plot_image(VOI, **slices) for VOI in VOIs]
# %%
allVOIs = whole_object_mask.clone() * .2
allVOIs += background_mask
for VOI in VOIs:
    allVOIs += VOI
allVOIs /= allVOIs.max()
# %%
plt.figure()
data_QC.plot_image(reference_image, **slices)
plt.figure()
data_QC.plot_image(reference_image, **slices, alpha=allVOIs)
<<<<<<< HEAD
#%%
from data_QC import plot_image_if_exists, VOI_checks
from data_QC import plot_image
from data_QC import VOI_mean
=======
# %%
>>>>>>> 513473a7


<<<<<<< HEAD
#%%
VOI_checks(['VOI_whole_object', 'VOI_sphere5'], OSEM_image, srcdir=os.path.join(datadir, 'PETRIC'), **slices)
#%%
[ data_QC.VOI_mean(OSEM_image, VOI) for VOI in VOIs]
#%%
[ data_QC.VOI_mean(reference_image, VOI) for VOI in VOIs]
=======
def VOI_checks(allVOInames, OSEM_image=None, reference_image=None, srcdir='.', **kwargs):
    if len(allVOInames) == 0:
        return
    OSEM_VOI_values = []
    ref_VOI_values = []
    allVOIs = None
    VOIkwargs = kwargs.copy()
    VOIkwargs['vmax'] = 1
    VOIkwargs['vmin'] = 0
    for VOIname in allVOInames:
        filename = os.path.join(srcdir, VOIname + '.hv')
        if not os.path.isfile(filename):
            print(f"VOI {VOIname} does not exist")
            continue
        VOI = STIR.ImageData(filename)
        COM = numpy.rint(ndimage.measurements.center_of_mass(VOI.as_array()))
        print(COM)
        plt.figure()
        plot_image(VOI, vmin=0, vmax=1, transverse_slice=int(COM[0]), coronal_slice=int(COM[1]),
                   sagittal_slice=int(COM[2]))

        # construct transparency image
        if VOIname == 'VOI_whole_object':
            VOI /= 2
        if allVOIs is None:
            allVOIs = VOI.clone()
        else:
            allVOIs += VOI
        if OSEM_image is not None:
            OSEM_VOI_values.append(VOI_mean(OSEM_image, VOI))
        if reference_image:
            ref_VOI_values.append(VOI_mean(reference_image, VOI))
    allVOIs /= allVOIs.max()

    if OSEM_image is not None:
        plt.figure()
        plot_image(OSEM_image, **kwargs)
        plt.figure()
        plot_image(OSEM_image, alpha=allVOIs, **kwargs)


# %%
VOI_checks(['VOI_whole_object', 'VOI_sphere5'], OSEM_image, srcdir=os.path.join(datadir, 'PETRIC'), **slices)
# %%
OSEM_image
# %%
[data_QC.VOI_mean(OSEM_image, VOI) for VOI in VOIs]
# %%
[data_QC.VOI_mean(reference_image, VOI) for VOI in VOIs]
>>>>>>> 513473a7
# %%
data_QC.main(['--srcdir', datadir])
# %%<|MERGE_RESOLUTION|>--- conflicted
+++ resolved
@@ -77,74 +77,10 @@
 data_QC.plot_image(reference_image, **slices)
 plt.figure()
 data_QC.plot_image(reference_image, **slices, alpha=allVOIs)
-<<<<<<< HEAD
-#%%
-from data_QC import plot_image_if_exists, VOI_checks
-from data_QC import plot_image
-from data_QC import VOI_mean
-=======
-# %%
->>>>>>> 513473a7
 
-
-<<<<<<< HEAD
 #%%
 VOI_checks(['VOI_whole_object', 'VOI_sphere5'], OSEM_image, srcdir=os.path.join(datadir, 'PETRIC'), **slices)
 #%%
-[ data_QC.VOI_mean(OSEM_image, VOI) for VOI in VOIs]
+[ VOI_mean(OSEM_image, VOI) for VOI in VOIs]
 #%%
-[ data_QC.VOI_mean(reference_image, VOI) for VOI in VOIs]
-=======
-def VOI_checks(allVOInames, OSEM_image=None, reference_image=None, srcdir='.', **kwargs):
-    if len(allVOInames) == 0:
-        return
-    OSEM_VOI_values = []
-    ref_VOI_values = []
-    allVOIs = None
-    VOIkwargs = kwargs.copy()
-    VOIkwargs['vmax'] = 1
-    VOIkwargs['vmin'] = 0
-    for VOIname in allVOInames:
-        filename = os.path.join(srcdir, VOIname + '.hv')
-        if not os.path.isfile(filename):
-            print(f"VOI {VOIname} does not exist")
-            continue
-        VOI = STIR.ImageData(filename)
-        COM = numpy.rint(ndimage.measurements.center_of_mass(VOI.as_array()))
-        print(COM)
-        plt.figure()
-        plot_image(VOI, vmin=0, vmax=1, transverse_slice=int(COM[0]), coronal_slice=int(COM[1]),
-                   sagittal_slice=int(COM[2]))
-
-        # construct transparency image
-        if VOIname == 'VOI_whole_object':
-            VOI /= 2
-        if allVOIs is None:
-            allVOIs = VOI.clone()
-        else:
-            allVOIs += VOI
-        if OSEM_image is not None:
-            OSEM_VOI_values.append(VOI_mean(OSEM_image, VOI))
-        if reference_image:
-            ref_VOI_values.append(VOI_mean(reference_image, VOI))
-    allVOIs /= allVOIs.max()
-
-    if OSEM_image is not None:
-        plt.figure()
-        plot_image(OSEM_image, **kwargs)
-        plt.figure()
-        plot_image(OSEM_image, alpha=allVOIs, **kwargs)
-
-
-# %%
-VOI_checks(['VOI_whole_object', 'VOI_sphere5'], OSEM_image, srcdir=os.path.join(datadir, 'PETRIC'), **slices)
-# %%
-OSEM_image
-# %%
-[data_QC.VOI_mean(OSEM_image, VOI) for VOI in VOIs]
-# %%
-[data_QC.VOI_mean(reference_image, VOI) for VOI in VOIs]
->>>>>>> 513473a7
-# %%
-data_QC.main(['--srcdir', datadir])
-# %%+[ VOI_mean(reference_image, VOI) for VOI in VOIs]