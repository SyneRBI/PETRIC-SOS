<<<<<<< HEAD
'''Functions to run BSREM with some monitoring via TensorBoard.'''
# Authors: Kris Thielemans, Casper da Costa Luis
# Licence: Apache-2.0
# Copyright (C) 2024 University College London
# Copyright (C) 2024 STFC, UK Research and Innovation
=======
from numpy import clip
from tensorboardX import SummaryWriter
>>>>>>> 72d4cec6

import sirf.STIR as STIR
from cil.optimisation.algorithms import Algorithm
<<<<<<< HEAD
# Import functionality from the Python files in SIRF-Contribs
from sirf.contrib.partitioner import partitioner
from tensorboardX import SummaryWriter
=======
from cil.optimisation.utilities import callbacks
from sirf.contrib.BSREM.BSREM import BSREM1 # , BSREM2
# Import functionality from the Python files in SIRF-Contribs. (Note that in most set-ups, this will be from the installed files.)
from sirf.contrib.partitioner import partitioner
#from sirf.Utilities import examples_data_path
#from sirf_exercises import exercises_data_path
>>>>>>> 72d4cec6


# do not modify this one!
def construct_RDP(penalty_strength, initial_image, kappa, max_scaling=1e-3):
    """
    Construct a smoothed Relative Difference Prior (RDP)

    initial_image: used to determine a smoothing factor (epsilon).
    kappa: used to pass voxel-dependent weights.
    """
    prior = STIR.RelativeDifferencePrior()
    # need to make it differentiable
    epsilon = initial_image.max() * max_scaling
    prior.set_epsilon(epsilon)
    prior.set_penalisation_factor(penalty_strength)
    prior.set_kappa(kappa)
    prior.set_up(initial_image)
    return prior


def add_prior_to_obj_funs(obj_funs, prior, initial_image):
    """
    Add prior evenly to every objective function in the obj_funs list.

    WARNING: modifies prior strength with 1/num_subsets (as currently needed for BSREM implementations)
    WARNING: modifies elements of obj_funs
    """
    # evenly distribute prior over subsets
    prior.set_penalisation_factor(prior.get_penalisation_factor() / len(obj_funs))
    prior.set_up(initial_image)
    for f in obj_funs:
        f.set_prior(prior)


class SaveCallback(callbacks.Callback):

    def __init__(self, verbose=1):
        super().__init__(verbose)

    def __call__(self, algo: Algorithm):
        if algo.iteration % algo.update_objective_interval == 0 or algo.iteration == algo.max_iteration:
            algo.x.write(f'{self.tb.logdir}/BSREM_{algo.iteration:04d}.hv')

class TensorBoardCallback(callbacks.Callback):
<<<<<<< HEAD

    def __init__(self, verbose=1, transverse_slice=None, coronal_slice=None, vmax=None, logdir=None):
=======
    def __init__(self, verbose=1, im_slice=None, logdir=None):
>>>>>>> 72d4cec6
        super().__init__(verbose)
        self.transverse_slice = transverse_slice
        self.coronal_slice = coronal_slice
        self.dims = None
        self.vmax = vmax
        self.prev = None
        self.matplotlib = False
        self.tb = SummaryWriter(logdir=logdir)

    def __call__(self, algo: Algorithm):
<<<<<<< HEAD
        if algo.iteration % algo.update_objective_interval == 0 or algo.iteration == algo.max_iteration:
            self.tb.add_scalar("objective", algo.get_last_loss(), algo.iteration)
            if self.prev:
                normalised_change = (algo.x - self.prev).norm() / algo.x.norm()
                self.tb.add_scalar("normalised_change", normalised_change, algo.iteration)
                
            self.dims = self.dims or algo.x.dimensions()
            self.vmax = self.vmax or algo.x.max()
            transverse_slice = self.dims[0] // 2 if self.transverse_slice is None else self.transverse_slice
            cor_slice = self.dims[1] // 2 if self.coronal_slice is None else self.coronal_slice
            
            self.tb.add_image("transverse", algo.x.as_array()[transverse_slice:transverse_slice+1] / self.vmax, algo.iteration)
            self.tb.add_image("coronal", algo.x.as_array()[:, cor_slice][None, :] / self.vmax, algo.iteration)

            self.prev = algo.x.clone()

        if algo.iteration < algo.max_iteration:
            return

        # final iteration
        if not self.matplotlib:
            return
        cmax = self.im[80].max()
        import matplotlib.pyplot as plt
        plt.figure()
        plt.subplot(141)
        plt.imshow(self.im[80].as_array()[transverse_slice, :, :], vmax=cmax)
        plt.subplot(142)
        plt.imshow(self.im[600].as_array()[transverse_slice, :, :], vmax=cmax)
        plt.subplot(143)
        plt.imshow(self.im[660].as_array()[transverse_slice, :, :], vmax=cmax)
        plt.subplot(144)
        plt.imshow((self.im[600] - self.im[660]).as_array()[transverse_slice, :, :], vmin=-cmax / 20, vmax=cmax / 20)
        plt.savefig('BSREM_transverse_images.png')
        plt.figure()
        plt.subplot(141)
        plt.imshow(self.im[80].as_array()[:, cor_slice, :], vmax=cmax)
        plt.subplot(142)
        plt.imshow(self.im[600].as_array()[:, cor_slice, :], vmax=cmax)
        plt.subplot(143)
        plt.imshow(self.im[660].as_array()[:, cor_slice, :], vmax=cmax)
        plt.subplot(144)
        plt.imshow((self.im[600] - self.im[660]).as_array()[:, cor_slice, :], vmin=-cmax / 20, vmax=cmax / 20)
        plt.savefig('BSREM_coronal_images.png')
        #plt.show()
        plt.figure()
        plt.plot(algo.iterations, algo.loss)
        plt.savefig('BSREM_obj_func.png')
        #plt.show()
        import csv
        with open('BSREM_obj_fun.csv', 'w', newline='') as file:
            writer = csv.writer(file)
            # Write each row of the list to the CSV
            writer.writerows(zip(algo.iterations, algo.loss))

        # stop algorithm
        raise StopIteration
=======
        if algo.iteration % algo.update_objective_interval == 0:
            self.tb.add_scalar("objective", algo.get_last_loss(), algo.iteration)
            if self.verbose >= 1:
                algo.x.write(f'{self.tb.logdir}/iter_{algo.iteration:04d}.hv')
            self.im[algo.iteration] = algo.x.clone()
            self.dims = self.dims or algo.x.dimensions()
            self.cmax = self.cmax or algo.x.max()
            im_slice = self.dims[0] // 2 if self.slice is None else self.slice
            cor_slice = self.dims[1] // 2
            self.tb.add_image("transverse", clip(algo.x.as_array()[im_slice:im_slice + 1] / self.cmax, 0, 1), algo.iteration)
            self.tb.add_image("coronal", clip(algo.x.as_array()[None, :, cor_slice] / self.cmax, 0, 1), algo.iteration)
>>>>>>> 72d4cec6


def run(num_subsets: int = 7, num_updates: int = 5000, save_interval:int = 10, transverse_slice: int | None = None, coronal_slice: int | None = None):
    """
    num_subsets: number of subsets to use
    num_updates: number of updates ("iterations" in CIL terminology) to use
    transverse_slice: slice to show for transverse image (default: len(image) // 2)
    coronal_slice: slice to show for the coronal image (default: len(image[0]) // 2)
    """
    # Needed for get_subsets()
    STIR.AcquisitionData.set_storage_scheme('memory')
    # set-up redirection of STIR messages to files
    _ = STIR.MessageRedirector('BSREM_info.txt', 'BSREM_warnings.txt', 'BSREM_errors.txt')
    # fewer messages from STIR and SIRF (set to higher value to diagnose have problems)
    STIR.set_verbosity(0)

    # read
    acquired_data = STIR.AcquisitionData('prompts.hs')
    additive_term = STIR.AcquisitionData('additive_term.hs')
    mult_factors = STIR.AcquisitionData('mult_factors.hs')
    OSEM_image = STIR.ImageData('OSEM_image.hv')
    kappa = STIR.ImageData('kappa.hv')
    penalty_strength = 1 / 700

    prior = construct_RDP(penalty_strength, OSEM_image, kappa)

    data, acq_models, obj_funs = partitioner.data_partition(acquired_data, additive_term,
                                                            mult_factors, num_subsets,
                                                            initial_image=OSEM_image)
    add_prior_to_obj_funs(obj_funs, prior, OSEM_image)
<<<<<<< HEAD
    bsrem1 = BSREM1(data, obj_funs, initial=OSEM_image, initial_step_size=.3, relaxation_eta=.01,
                    update_objective_interval=save_interval)
    bsrem1.run(iterations=num_updates, callbacks=[
=======
    bsrem1 = BSREM1(data, obj_funs, initial=OSEM_image, initial_step_size=.3, relaxation_eta=.05,
                    update_objective_interval=10)
    bsrem1.run(iterations=660, callbacks=[
>>>>>>> 72d4cec6
        callbacks.ProgressCallback(),
        SaveCallback(),
        TensorBoardCallback(transverse_slice=transverse_slice, coronal_slice=coronal_slice) # WARNING: should specify logdir here to avoid writing to data source dir
    ])<|MERGE_RESOLUTION|>--- conflicted
+++ resolved
@@ -1,28 +1,18 @@
-<<<<<<< HEAD
-'''Functions to run BSREM with some monitoring via TensorBoard.'''
+"""Functions to run BSREM with some monitoring via TensorBoard."""
 # Authors: Kris Thielemans, Casper da Costa Luis
 # Licence: Apache-2.0
 # Copyright (C) 2024 University College London
 # Copyright (C) 2024 STFC, UK Research and Innovation
-=======
+
 from numpy import clip
 from tensorboardX import SummaryWriter
->>>>>>> 72d4cec6
 
 import sirf.STIR as STIR
 from cil.optimisation.algorithms import Algorithm
-<<<<<<< HEAD
+from cil.optimisation.utilities import callbacks
 # Import functionality from the Python files in SIRF-Contribs
 from sirf.contrib.partitioner import partitioner
-from tensorboardX import SummaryWriter
-=======
-from cil.optimisation.utilities import callbacks
 from sirf.contrib.BSREM.BSREM import BSREM1 # , BSREM2
-# Import functionality from the Python files in SIRF-Contribs. (Note that in most set-ups, this will be from the installed files.)
-from sirf.contrib.partitioner import partitioner
-#from sirf.Utilities import examples_data_path
-#from sirf_exercises import exercises_data_path
->>>>>>> 72d4cec6
 
 
 # do not modify this one!
@@ -59,20 +49,25 @@
 
 class SaveCallback(callbacks.Callback):
 
-    def __init__(self, verbose=1):
+    def __init__(self, verbose=1, savedir='.'):
         super().__init__(verbose)
+        self.savedir = savedir
 
     def __call__(self, algo: Algorithm):
-        if algo.iteration % algo.update_objective_interval == 0 or algo.iteration == algo.max_iteration:
-            algo.x.write(f'{self.tb.logdir}/BSREM_{algo.iteration:04d}.hv')
+        if algo.iteration % algo.update_objective_interval == 0:
+            algo.x.write(f'{self.savedir}/BSREM_{algo.iteration:04d}.hv')
+        if algo.iteration == algo.max_iteration:
+            algo.x.write(f'{self.savedir}/BSREM_final.hv')
+
+        import csv
+        with open('BSREM_obj_fun.csv', 'w', newline='') as file:
+            writer = csv.writer(file)
+            # Write each row of the list to the CSV
+            writer.writerows(zip(algo.iterations, algo.loss))
 
 class TensorBoardCallback(callbacks.Callback):
-<<<<<<< HEAD
 
     def __init__(self, verbose=1, transverse_slice=None, coronal_slice=None, vmax=None, logdir=None):
-=======
-    def __init__(self, verbose=1, im_slice=None, logdir=None):
->>>>>>> 72d4cec6
         super().__init__(verbose)
         self.transverse_slice = transverse_slice
         self.coronal_slice = coronal_slice
@@ -83,7 +78,6 @@
         self.tb = SummaryWriter(logdir=logdir)
 
     def __call__(self, algo: Algorithm):
-<<<<<<< HEAD
         if algo.iteration % algo.update_objective_interval == 0 or algo.iteration == algo.max_iteration:
             self.tb.add_scalar("objective", algo.get_last_loss(), algo.iteration)
             if self.prev:
@@ -95,65 +89,10 @@
             transverse_slice = self.dims[0] // 2 if self.transverse_slice is None else self.transverse_slice
             cor_slice = self.dims[1] // 2 if self.coronal_slice is None else self.coronal_slice
             
-            self.tb.add_image("transverse", algo.x.as_array()[transverse_slice:transverse_slice+1] / self.vmax, algo.iteration)
-            self.tb.add_image("coronal", algo.x.as_array()[:, cor_slice][None, :] / self.vmax, algo.iteration)
+            self.tb.add_image("transverse", clip(algo.x.as_array()[transverse_slice:transverse_slice + 1] / self.vmax, 0, 1), algo.iteration)
+            self.tb.add_image("coronal", clip(algo.x.as_array()[None, :, cor_slice] / self.vmax, 0, 1), algo.iteration)
 
             self.prev = algo.x.clone()
-
-        if algo.iteration < algo.max_iteration:
-            return
-
-        # final iteration
-        if not self.matplotlib:
-            return
-        cmax = self.im[80].max()
-        import matplotlib.pyplot as plt
-        plt.figure()
-        plt.subplot(141)
-        plt.imshow(self.im[80].as_array()[transverse_slice, :, :], vmax=cmax)
-        plt.subplot(142)
-        plt.imshow(self.im[600].as_array()[transverse_slice, :, :], vmax=cmax)
-        plt.subplot(143)
-        plt.imshow(self.im[660].as_array()[transverse_slice, :, :], vmax=cmax)
-        plt.subplot(144)
-        plt.imshow((self.im[600] - self.im[660]).as_array()[transverse_slice, :, :], vmin=-cmax / 20, vmax=cmax / 20)
-        plt.savefig('BSREM_transverse_images.png')
-        plt.figure()
-        plt.subplot(141)
-        plt.imshow(self.im[80].as_array()[:, cor_slice, :], vmax=cmax)
-        plt.subplot(142)
-        plt.imshow(self.im[600].as_array()[:, cor_slice, :], vmax=cmax)
-        plt.subplot(143)
-        plt.imshow(self.im[660].as_array()[:, cor_slice, :], vmax=cmax)
-        plt.subplot(144)
-        plt.imshow((self.im[600] - self.im[660]).as_array()[:, cor_slice, :], vmin=-cmax / 20, vmax=cmax / 20)
-        plt.savefig('BSREM_coronal_images.png')
-        #plt.show()
-        plt.figure()
-        plt.plot(algo.iterations, algo.loss)
-        plt.savefig('BSREM_obj_func.png')
-        #plt.show()
-        import csv
-        with open('BSREM_obj_fun.csv', 'w', newline='') as file:
-            writer = csv.writer(file)
-            # Write each row of the list to the CSV
-            writer.writerows(zip(algo.iterations, algo.loss))
-
-        # stop algorithm
-        raise StopIteration
-=======
-        if algo.iteration % algo.update_objective_interval == 0:
-            self.tb.add_scalar("objective", algo.get_last_loss(), algo.iteration)
-            if self.verbose >= 1:
-                algo.x.write(f'{self.tb.logdir}/iter_{algo.iteration:04d}.hv')
-            self.im[algo.iteration] = algo.x.clone()
-            self.dims = self.dims or algo.x.dimensions()
-            self.cmax = self.cmax or algo.x.max()
-            im_slice = self.dims[0] // 2 if self.slice is None else self.slice
-            cor_slice = self.dims[1] // 2
-            self.tb.add_image("transverse", clip(algo.x.as_array()[im_slice:im_slice + 1] / self.cmax, 0, 1), algo.iteration)
-            self.tb.add_image("coronal", clip(algo.x.as_array()[None, :, cor_slice] / self.cmax, 0, 1), algo.iteration)
->>>>>>> 72d4cec6
 
 
 def run(num_subsets: int = 7, num_updates: int = 5000, save_interval:int = 10, transverse_slice: int | None = None, coronal_slice: int | None = None):
@@ -184,15 +123,9 @@
                                                             mult_factors, num_subsets,
                                                             initial_image=OSEM_image)
     add_prior_to_obj_funs(obj_funs, prior, OSEM_image)
-<<<<<<< HEAD
     bsrem1 = BSREM1(data, obj_funs, initial=OSEM_image, initial_step_size=.3, relaxation_eta=.01,
                     update_objective_interval=save_interval)
     bsrem1.run(iterations=num_updates, callbacks=[
-=======
-    bsrem1 = BSREM1(data, obj_funs, initial=OSEM_image, initial_step_size=.3, relaxation_eta=.05,
-                    update_objective_interval=10)
-    bsrem1.run(iterations=660, callbacks=[
->>>>>>> 72d4cec6
         callbacks.ProgressCallback(),
         SaveCallback(),
         TensorBoardCallback(transverse_slice=transverse_slice, coronal_slice=coronal_slice) # WARNING: should specify logdir here to avoid writing to data source dir
