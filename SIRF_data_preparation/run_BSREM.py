--- conflicted
+++ resolved
@@ -10,12 +10,9 @@
 # Copyright 2024 Rutherford Appleton Laboratory STFC
 # Copyright 2024 University College London
 # Licence: Apache-2.0
-<<<<<<< HEAD
 __version__ = '0.2.0'
-=======
-__version__ = '0.1.0'
+
 from pathlib import Path
->>>>>>> 513473a7
 
 import matplotlib.pyplot as plt
 from docopt import docopt
@@ -55,15 +52,9 @@
 
 algo = BSREM1(data_sub, obj_funs, initial=data.OSEM_image, initial_step_size=.3, relaxation_eta=.01,
               update_objective_interval=80)
-<<<<<<< HEAD
-#%%
-algo.run(30000, callbacks=[MetricsWithTimeout(**settings.slices, outdir=outdir, seconds=3600*100)])
-#%%
-=======
 # %%
 algo.run(15000, callbacks=[MetricsWithTimeout(**settings.slices, outdir=outdir, seconds=3600 * 100)])
 # %%
->>>>>>> 513473a7
 fig = plt.figure()
 data_QC.plot_image(algo.get_output(), **settings.slices)
 fig.savefig(outdir / "BSREM_slices.png")
